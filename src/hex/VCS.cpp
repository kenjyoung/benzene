//----------------------------------------------------------------------------
/** @file VCS.cpp */
//----------------------------------------------------------------------------

#include "SgSystem.h"
#include "SgTimer.h"

#include "Hex.hpp"
#include "BitsetIterator.hpp"
#include "Misc.hpp"
#include "VCS.hpp"
#include "VCOr.hpp"
#include "VCPattern.hpp"

using namespace benzene;

//----------------------------------------------------------------------------

VCBuilderParam::VCBuilderParam()
    : and_over_edge(false),
      use_patterns(false),
      use_non_edge_patterns(false),
      incremental_builds(true),
      limit_fulls(true),
      limit_or(true)
{
}

//----------------------------------------------------------------------------

inline CarrierList::CarrierList()
{
}

inline CarrierList::CarrierList(bitset_t carrier)
    : m_list(1, carrier)
{
}

inline CarrierList::CarrierList(const std::vector<bitset_t>& carriers_list)
{
    m_list.reserve(carriers_list.size());
    for (std::size_t i = 0; i < carriers_list.size(); ++i)
        AddNew(carriers_list[i]);
}

inline void CarrierList::AddNew(bitset_t carrier)
{
    m_list.push_back(carrier);
}

inline bool CarrierList::SupersetOfAny(bitset_t carrier) const
{
    for (std::size_t i = 0; i < m_list.size(); ++i)
        if (BitsetUtil::IsSubsetOf(m_list[i].carrier, carrier))
        {
            // Move to front
            Elem c = m_list[i];
            for (std::size_t j = i; j > 0; j--)
                m_list[j] = m_list[j - 1];
            m_list[0] = c;
            return true;
        }
    return false;
}

inline bool CarrierList::RemoveSupersetsOfCheckAnyRemoved(const CarrierList& filter)
{
    std::size_t j = 0;
    std::size_t i = 0;
    for (; i < m_list.size(); ++i)
    {
        if (!filter.SupersetOfAny(m_list[i].carrier))
            m_list[j++] = m_list[i];
    }
    m_list.resize(j);
    return j < i;
}

template <bool check_old>
inline bool CarrierList::RemoveSupersetsOf(bitset_t carrier)
{
    std::size_t j = 0;
    std::size_t i = 0;
    bool check_old_res = false;
    for (; i < m_list.size(); ++i)
    {
        if (!BitsetUtil::IsSubsetOf(carrier, m_list[i].carrier))
            m_list[j++] = m_list[i];
        else if (check_old)
        {
            if (m_list[i].old)
                check_old_res = true;
        }
    }
    m_list.resize(j);
    if (check_old)
        return check_old_res;
    else
        return j < i;
}

template <bool store_removed>
inline size_t CarrierList::RemoveAllContaining_(bitset_t set,
                                                std::vector<bitset_t>* removed)
{
    std::size_t j = 0;
    std::size_t i = 0;
    for (; i < m_list.size(); ++i)
    {
        if ((set & m_list[i].carrier).none())
            m_list[j++] = m_list[i];
        else if (store_removed)
            removed->push_back(m_list[i].carrier);
    }
    m_list.resize(j);
    return i - j;
}

inline size_t CarrierList::RemoveAllContaining(bitset_t set)
{
    return RemoveAllContaining_<false>(set, 0);
}

inline size_t CarrierList::RemoveAllContaining(bitset_t set,
                                               std::vector<bitset_t>& removed)
{
    return RemoveAllContaining_<true>(set, &removed);
}

inline bool CarrierList::RemoveSupersetsOfCheckOldRemoved(bitset_t carrier)
{
    return RemoveSupersetsOf<true>(carrier);
}

inline bool CarrierList::RemoveSupersetsOfCheckAnyRemoved(bitset_t carrier)
{
    return RemoveSupersetsOf<false>(carrier);
}

inline void CarrierList::RemoveSupersetsOfUnchecked(bitset_t carrier)
{
    RemoveSupersetsOf<false>(carrier);
}

inline bool CarrierList::TrySetOld(bitset_t carrier) const
{
    for (std::size_t i = 0; i < m_list.size(); ++i)
        if (m_list[i].carrier == carrier)
        {
            m_list[i].old = true;
            return true;
        }
    return false;
}

bitset_t CarrierList::GetGreedyUnion() const
{
    bitset_t U;
    bitset_t I;
    I.set();
    for (Iterator i(*this); i; ++i)
    {
        if ((I & i.Carrier()) != I)
        {
            I &= i.Carrier();
            U |= i.Carrier();
        }
    }
    return U;
}

inline bitset_t CarrierList::GetOldIntersection() const
{
    bitset_t I;
    I.set();
    for (Iterator i(*this); i; ++i)
        if (i.Old())
            I &= i.Carrier();
    return I;
}

inline bitset_t CarrierList::GetAllIntersection() const
{
    bitset_t I;
    I.set();
    for (Iterator i(*this); i; ++i)
        I &= i.Carrier();
    return I;
}

inline bitset_t CarrierList::GetNewIntersection() const
{
    bitset_t I;
    I.set();
    for (Iterator i(*this); i; ++i)
        if (!i.Old())
            I &= i.Carrier();
    return I;
}

inline void CarrierList::MarkAllOld()
{
    for (std::size_t i = 0; i < m_list.size(); i++)
        m_list[i].old = true;
}

inline void CarrierList::MarkAllNew()
{
    for (std::size_t i = 0; i < m_list.size(); i++)
        m_list[i].old = false;
}

inline void CarrierList::Clear()
{
    m_list.clear();
}

//----------------------------------------------------------------------------

inline VCS::Ends::Ends(HexPoint x, HexPoint y)
    : x(x), y(y)
{
}

inline VCS::Full::Full(HexPoint x, HexPoint y, bitset_t carrier)
    : Ends(x, y), carrier(carrier)
{
}

inline VCS::Semi::Semi(HexPoint x, HexPoint y, bitset_t carrier, HexPoint key)
    : Full(x, y, carrier), key(key)
{
}

//----------------------------------------------------------------------------

inline VCS::AndList::AndList()
{
    m_processed_intersection.set();
}

inline VCS::AndList::AndList(bitset_t carrier)
    : CarrierList(carrier)
{
    m_processed_intersection.set();
}

inline VCS::AndList::AndList(const std::vector<bitset_t>& carriers_list)
    : CarrierList(carriers_list)
{
    m_processed_intersection.set();
}

inline bool VCS::AndList::RemoveSupersetsOf(bitset_t carrier)
{
    if (RemoveSupersetsOfCheckOldRemoved(carrier))
    {
        CalcIntersection();
        return true;
    }
    return false;
}

inline void VCS::AndList::Add(bitset_t carrier)
{
    RemoveSupersetsOf(carrier);
    AddNew(carrier);
}

inline bool VCS::AndList::TryAdd(bitset_t carrier, bool limit)
{
    if (SupersetOfAny(carrier))
        return false;
    if (limit)
    {
        if (RemoveSupersetsOf(carrier))
        {
            AddNew(carrier);
            return true;
        }
        else if (!BitsetUtil::IsSubsetOf(GetAllIntersection(), carrier))
        {
            AddNew(carrier);
            return true;
        }
        return false;
    }
    Add(carrier);
    return true;
}

inline bitset_t VCS::AndList::GetIntersection() const
{
    return m_processed_intersection;
}

inline bool VCS::AndList::TrySetProcessed(bitset_t carrier)
{
    if (TrySetOld(carrier))
    {
        m_processed_intersection &= carrier;
        return true;
    }
    else
        return false;
}

inline void VCS::AndList::MarkAllUnprocessed()
{
    MarkAllNew();
    m_processed_intersection.set();
}

inline void VCS::AndList::CalcIntersection()
{
    m_processed_intersection = GetOldIntersection();
}

//----------------------------------------------------------------------------

inline VCS::OrList::OrList()
    : m_queued(false)
{
    m_intersection.set();
}

inline VCS::OrList::OrList(bitset_t carrier)
    : CarrierList(carrier),
      m_intersection(carrier),
      m_queued(false)
{
}

inline VCS::OrList::OrList(const CarrierList& carrier_list,
                           bitset_t intersection)
    : CarrierList(carrier_list),
      m_intersection(intersection),
      m_queued(false)
{
}

inline bitset_t VCS::OrList::GetIntersection() const
{
    return m_intersection;
}

inline bool VCS::OrList::TryAdd(bitset_t carrier)
{
    if (SupersetOfAny(carrier))
        return false;
    RemoveSupersetsOfUnchecked(carrier);
    AddNew(carrier);
    m_intersection &= carrier;
    return true;
}

inline bool VCS::OrList::TryAdd(bitset_t carrier, const CarrierList& filter)
{
    if (filter.SupersetOfAny(carrier))
        return false;
    else
        return TryAdd(carrier);
}

inline bool VCS::OrList::RemoveSupersetsOf(bitset_t carrier)
{
    if (RemoveSupersetsOfCheckAnyRemoved(carrier))
    {
        CalcIntersection();
        return true;
    }
    else
        return false;
}

inline bool VCS::OrList::RemoveSupersetsOf(const CarrierList& filter)
{
    if (RemoveSupersetsOfCheckAnyRemoved(filter))
    {
        CalcIntersection();
        return true;
    }
    else
        return false;
}

inline bool VCS::OrList::TryQueue(bitset_t capturedSet)
{
    bool prev_queued = m_queued;
    m_queued = BitsetUtil::IsSubsetOf(m_intersection, capturedSet);
    return !prev_queued && m_queued;
}

void VCS::OrList::MarkAllProcessed()
{
    MarkAllOld();
    m_queued = false;
}

void VCS::OrList::MarkAllUnprocessed()
{
    MarkAllNew();
}

inline void VCS::OrList::CalcIntersection()
{
    m_intersection = GetAllIntersection();
}

void VCS::OrList::Clear()
{
    CarrierList::Clear();
    m_intersection.set();
}

//---------------------------------------------------------------------------

inline void VCS::TestQueuesEmpty()
{
    BenzeneAssert(m_fulls_and_queue.IsEmpty());
    BenzeneAssert(m_semis_or_queue.IsEmpty());
}

VCS::VCS(HexColor color)
    : m_color(color),
      m_edge1(HexPointUtil::colorEdge1(color)),
      m_edge2(HexPointUtil::colorEdge2(color))
{
    LoadCapturedSetPatterns();
}

void VCS::LoadCapturedSetPatterns()
{
    std::ifstream inFile;
    try {
        std::string file = MiscUtil::OpenFile("vc-captured-set.txt", inFile);
        LogConfig() << "VCS: reading captured set patterns from '"
        << file << "'.\n";
    }
    catch (BenzeneException& e) {
        throw BenzeneException() << "VCS: " << e.what();
    }
    std::vector<Pattern> patterns;
    Pattern::LoadPatternsFromStream(inFile, patterns);
    LogConfig() << "VCS:: parsed " << patterns.size() << " patterns.\n";
    for (std::size_t i = 0; i < patterns.size(); ++i)
    {
        m_capturedSetPatterns[WHITE].push_back(patterns[i]);
        patterns[i].FlipColors();
        m_capturedSetPatterns[BLACK].push_back(patterns[i]);
    }
    for (BWIterator c; c; ++c)
        m_hash_capturedSetPatterns[*c].Hash(m_capturedSetPatterns[*c]);
}

VCS::VCS(const VCS& other)
    : m_brd(other.m_brd),
      m_color(other.m_color)
{
    BenzeneAssert(false /* TODO implement copy constructor */);
}

/** Computes the 0-connections defined by adjacency.*/
void VCS::AddBaseVCs()
{
    HexColorSet not_other = HexColorSetUtil::ColorOrEmpty(m_color);
    for (GroupIterator x(*m_groups, not_other); x; ++x)
    {
        for (BitsetIterator y(x->Nbs() & m_brd->GetEmpty()); y; ++y)
        {
            BenzeneAssert(*y == m_groups->CaptainOf(*y));
            m_statistics.base_attempts++;
            BenzeneAssert(x->Captain() != *y);
            if (TryAddFull(x->Captain(), *y, EMPTY_BITSET))
                m_statistics.base_successes++;
        }
    }
}

/** Adds vcs obtained by pre-computed patterns. */
void VCS::AddPatternVCs()
{
    const VCPatternSet& patterns
    = VCPattern::GetPatterns(m_brd->Width(), m_brd->Height(), m_color);
    for (std::size_t i=0; i<patterns.size(); ++i)
    {
        const VCPattern& pat = patterns[i];
        if (!m_param->use_non_edge_patterns
            && !HexPointUtil::isEdge(pat.Endpoint(0))
            && !HexPointUtil::isEdge(pat.Endpoint(1)))
            continue;
        if (pat.Matches(m_color, *m_brd))
        {
            bitset_t carrier = pat.NotOpponent() - m_brd->GetColor(m_color);
            carrier.reset(pat.Endpoint(0));
            carrier.reset(pat.Endpoint(1));

            HexPoint x = m_groups->CaptainOf(pat.Endpoint(0));
            HexPoint y = m_groups->CaptainOf(pat.Endpoint(1));
            if (x == y)
                continue;

            m_statistics.pattern_attempts++;
            if (TryAddFull(x, y, carrier))
                m_statistics.pattern_successes++;
        }
    }
}

void VCS::ComputeCapturedSets(const PatternState& patterns)
{
    SG_UNUSED(patterns);
    for (BoardIterator p(m_brd->Const().EdgesAndInterior()); p; ++p)
    {
        m_capturedSet[*p] = EMPTY_BITSET;
        if (m_brd->GetColor(*p) == EMPTY)
        {
            PatternHits hits;
            patterns.MatchOnCell(m_hash_capturedSetPatterns[m_color],
                                 *p, PatternState::STOP_AT_FIRST_HIT, hits);
            for (std::size_t i = 0; i < hits.size(); ++i)
            {
                const std::vector<HexPoint>& moves = hits[0].Moves2();
                for (std::size_t j = 0; j < moves.size(); ++j)
                    m_capturedSet[*p].set(moves[j]);
            }
        }
    }
}

void VCS::Build(VCBuilderParam& param,
                const Groups& groups, const PatternState& patterns)
{
    TestQueuesEmpty();
    SgTimer timer;
    m_param = &param;
    m_groups = &groups;
    m_brd = &m_groups->Board();
    Reset();

    //ComputeCapturedSets(patterns);
    AddBaseVCs();
    //disabled for rex, can add in later if confident they are valid
    if (m_param->use_patterns)
        AddPatternVCs();
    DoSearch();

    LogFine() << "  " << timer.GetTime() << "s to build vcs.\n";
}

void VCS::Build(VCBuilderParam& param,
                const Groups& oldGroups, const Groups& newGroups,
                const PatternState& patterns,
                bitset_t added[BLACK_AND_WHITE], bool use_changelog)
{
    TestQueuesEmpty();
    SgTimer timer;
    m_param = &param;
    m_groups = &newGroups;
    m_brd = &m_groups->Board();
    if (use_changelog)
    {
        backups.push_back(Backup());
        backups.back().Create(*this);
    }

    if (param.incremental_builds)
    {
        bitset_t capturedSet[BITSETSIZE];
        for (int i = 0; i < BITSETSIZE; i++)
            capturedSet[i] = m_capturedSet[i];
        m_statistics = Statistics();
        ComputeCapturedSets(patterns);
        Merge(oldGroups, capturedSet, added);
    }
    else
    {
        Reset();
        ComputeCapturedSets(patterns);
        AddBaseVCs();
    }

    if (m_param->use_patterns)
        AddPatternVCs();
    DoSearch();

    LogFine() << "  " << timer.GetTime() << "s to build vcs.\n";
}

void VCS::Revert()
{
    backups.back().Restore(*this);
    backups.pop_back();
}

void VCS::Reset()
{
    m_fulls.Reset();
    m_semis.Reset();

    m_statistics = Statistics();
}

/** @page mergeshrink Incremental Update Algorithm

    The connection set is updated to the new state of the board in a
    single pass. In this pass connections touched by opponent stones
    are destroyed, connections touched by friendly stones are resized,
    and connections in groups that are merged into larger groups are
    merged into the proper connection lists. This entire process is
    called the "merge".

    Every list needs to be checked for shrinking. This entails
    removing any cells from a connection's carrier that are now
    occupied by friendly stones. Semi-connections that have their keys
    played must be upgraded to full connections. */
void VCS::Merge(const Groups& oldGroups, bitset_t* oldCapturedSet,
                bitset_t added[BLACK_AND_WHITE])
{
    // Kill connections containing stones the opponent just played.
    // NOTE: This *must* be done in the original state, not in the
    // state with the newly added stones. If we are adding stones of
    // both colors there could be two groups of our stones that are
    // going to be merged, but we need to kill connections touching
    // the opponent stones before we do so.
    RemoveAllContaining(oldGroups, added[!m_color]);

    bitset_t merged[BITSETSIZE];
    HexColorSet not_other = HexColorSetUtil::NotColor(!m_color);
    for (GroupIterator x(oldGroups, not_other); x; ++x)
    {
        HexPoint xc = x->Captain();
        merged[m_groups->CaptainOf(xc)].set(xc);
    }

    for (GroupIterator x(*m_groups, not_other); x; ++x)
    {
        HexPoint xc = x->Captain();
        MergeRemoveSelfEnds(merged[xc]);
        for (GroupIterator y(*m_groups, not_other); &*y != &*x; ++y)
        {
            HexPoint yc = y->Captain();
            MergeAndShrink(oldCapturedSet, added[m_color],
                           merged[xc], merged[yc], xc, yc);
        }
    }
}

/** Removes all connections whose intersection with given set is
    non-empty. */
inline void VCS::RemoveAllContaining(const Groups& oldGroups,
                                     bitset_t removed)
{
    if (removed.none())
        return;
    // Use old groupset and delete old groups that are
    // now the opponent's color.
    HexColorSet not_other = HexColorSetUtil::NotColor(!m_color);
    for (GroupIterator x(oldGroups, not_other); x; ++x)
    {
        HexPoint xc = x->Captain();
        bool killed = m_groups->GetGroup(xc).Color() == !m_color;
        for (GroupIterator y(oldGroups, not_other); &*y != &*x; ++y)
        {
            HexPoint yc = y->Captain();
            if (killed || m_groups->GetGroup(yc).Color() == !m_color)
            {
                m_fulls.Delete(xc, yc);
                m_semis.Delete(xc, yc);
                continue;
            }
            AndList* fulls = m_fulls[xc][yc];
            if (fulls)
            {
                size_t count = fulls->RemoveAllContaining(removed);
                m_statistics.killed0 += count;
                if (fulls->IsEmpty())
                    m_fulls.Delete(xc, yc, fulls);
                else if (count > 0)
                    fulls->CalcIntersection();
            }
            OrList* semis = m_semis[xc][yc];
            if (semis)
            {
                size_t count = semis->RemoveAllContaining(removed);
                m_statistics.killed1 += count;
                if (semis->IsEmpty())
                    m_semis.Delete(xc, yc, semis);
                else if (count > 0)
                    semis->CalcIntersection();
            }
        }
    }
}

inline void VCS::MergeRemoveSelfEnds(bitset_t x_merged)
{
    for (BitsetIterator x(x_merged); x; ++x)
        for (BitsetIterator y(x_merged); *y <= *x; ++y)
        {
            m_fulls.Delete(*x, *y);
            m_semis.Delete(*x, *y);
        }
}

inline bool VCS::Shrink(bitset_t added, HexPoint x, HexPoint y,
                        AndList* fulls)
{
    bool new_fulls = false;
    std::vector<bitset_t> to_shrink;
    fulls->RemoveAllContaining(added, to_shrink);
    if (to_shrink.empty())
        return false;
    fulls->CalcIntersection();
    for (std::vector<bitset_t>::iterator it = to_shrink.begin();
         it != to_shrink.end(); ++it)
    {
        bitset_t carrier = *it - added;
        if (fulls->TryAdd(carrier, m_param->limit_fulls))
        {
            m_statistics.shrunk0++;
            m_fulls_and_queue.Push(Full(x, y, carrier));
            new_fulls = true;
        }
    }
    return new_fulls;
}

inline bool VCS::Shrink(bitset_t added, OrList* semis, const AndList* filter)
{
    bool new_semis = false;
    std::vector<bitset_t> to_shrink;
    semis->RemoveAllContaining(added, to_shrink);
    if (to_shrink.empty())
        return false;
    semis->CalcIntersection();
    for (std::vector<bitset_t>::iterator it = to_shrink.begin();
        it != to_shrink.end(); ++it)
    {
        bitset_t carrier = *it - added;
        bool success;
        if (filter)
            success = semis->TryAdd(carrier, *filter);
        else
            success = semis->TryAdd(carrier);
        if (success)
        {
            m_statistics.shrunk1++;
            new_semis = true;
        }
    }
    return new_semis;
}

inline bool VCS::Shrink(bitset_t added, HexPoint x, HexPoint y,
                        AndList* fulls, const CarrierList& list)
{
    bool new_fulls = false;
    for (CarrierList::Iterator i(list); i; ++i)
    {
        bitset_t carrier = i.Carrier() - added;
        if (fulls->TryAdd(carrier, m_param->limit_fulls))
        {
            m_statistics.shrunk0++;
            m_fulls_and_queue.Push(Full(x, y, carrier));
            new_fulls = true;
        }
    }
    return new_fulls;
}

inline bool VCS::Shrink(bitset_t added, OrList* semis, const CarrierList& list,
                        const AndList* filter)
{
    bool new_semis = false;
    for (CarrierList::Iterator i(list); i; ++i)
    {
        bitset_t carrier = i.Carrier() - added;
        bool success;
        if (filter)
            success = semis->TryAdd(carrier, *filter);
        else
            success = semis->TryAdd(carrier);
        if (success)
        {
            m_statistics.shrunk1++;
            new_semis = true;
        }
    }
    return new_semis;
}

/** Merges and shrinks connections between the given endpoints. */
void VCS::MergeAndShrink(bitset_t* oldCapturedSet, bitset_t added,
                         bitset_t x_merged, bitset_t y_merged,
                         HexPoint x, HexPoint y)
{
    BenzeneAssert(x != y);
    BenzeneAssert((x_merged & y_merged).none());

    if (added.none())
        return;

    AndList* fulls = m_fulls[x][y];
    OrList* semis = m_semis[x][y];

    bool new_fulls = false;
    bool newCaptureSet =
        (oldCapturedSet[x] | oldCapturedSet[y]) !=
        (m_capturedSet[x] | m_capturedSet[y]);

    if (fulls)
        // First shrink fulls wihtout merge
        new_fulls |= Shrink(added, x, y, fulls);

    // Collect and shrink all fulls
    for (BitsetIterator xi(x_merged); xi; ++xi)
        for (BitsetIterator yi(y_merged); yi; ++yi)
        {
            // Merge and shrink fulls with merged ends
            if (*xi != x || *yi != y)
            {
                AndList* merged_fulls = m_fulls[*xi][*yi];
                if (!merged_fulls)
                    continue;
                if (!fulls)
                    fulls = m_fulls.Put(x, y);
                new_fulls |= Shrink(added, x, y, fulls, *merged_fulls);
                m_fulls.Delete(*xi, *yi, merged_fulls);
            }
        }

    if (fulls)
    {
        if (added.test(x) || added.test(y) || newCaptureSet)
        {
            for (CarrierList::Iterator i(*fulls); i; ++i)
                if (i.Old())
                    m_fulls_and_queue.Push(Full(x, y, i.Carrier()));
            fulls->MarkAllUnprocessed();
        }
    }

    // Shrink semis
    bool new_semis = false;
    if (semis)
    {
        if (new_fulls)
            // Filter out semis which are supersets of new fulls
            semis->RemoveSupersetsOf(*fulls);
        // Shrink semis without merge
        new_semis |= Shrink(added, semis, fulls);
    }

    // Collect and shrink semis
    for (BitsetIterator xi(x_merged); xi; ++xi)
        for (BitsetIterator yi(y_merged); yi; ++yi)
        {
            if (*xi == x && *yi == y)
                continue;
            OrList* merged_semis = m_semis[*xi][*yi];
            if (!merged_semis)
                continue;
            if (!semis)
                semis = m_semis.Put(x, y);
            new_semis |= Shrink(added, semis, *merged_semis, fulls);
            m_semis.Delete(*xi, *yi, merged_semis);
        }

    if (!semis)
        return;

    bool anyCaptureSetChanged =
        (oldCapturedSet[x] != m_capturedSet[x]) ||
        (oldCapturedSet[y] != m_capturedSet[y]);
    if (new_semis || anyCaptureSetChanged)
    {
        if (anyCaptureSetChanged)
            semis->MarkAllUnprocessed();
        if (semis->TryQueue(m_capturedSet[x] | m_capturedSet[y]))
            m_semis_or_queue.Push(Ends(x, y));
    }
}

void VCS::DoSearch()
{
    while (true)
    {
        if (!m_fulls_and_queue.IsEmpty())
        {
            Full vc = m_fulls_and_queue.Pop();
            AndFull(vc.x, vc.y, vc.carrier);
        }
        else if (!m_semis_or_queue.IsEmpty())
        {
            Ends p = m_semis_or_queue.Pop();
            OrSemis(p.x, p.y);
        }
        else
            break;
    }
    TestQueuesEmpty();
    m_fulls_and_queue.Clear();
    m_semis_or_queue.Clear();;
    TestQueuesEmpty();
}

// And rule stuff

#define FUNC(__name) VCS::VCAnd::Functor##__name()
#define SWITCHTO(__S) return func.template Apply<__S>(*this)

inline VCS::VCAnd::VCAnd(VCS& vcs, HexPoint x, HexPoint y, bitset_t capturedSet,
                         bitset_t xz_carrier, CarrierList *zy_list)
    : vcs(vcs), x(x), y(y), capturedSet(capturedSet),
      xz_carrier(xz_carrier), zy_iter(*zy_list)
{
    BenzeneAssert(x != y);
}

template <class Func>
inline void VCS::VCAnd::Run(Func func)
{
    SWITCHTO(InitialState);
}

template <class S, class Func>
inline void VCS::VCAnd::SemiRemoveSupersetsOf(bitset_t carrier, Func func)
{
    if (!S::semis_initialized)
    {
        semis = vcs.m_semis[x][y];
        if (semis)
            return SemiRemoveSupersetsOf<typename S::SemisSet>(carrier, func);
        else
            return SemiRemoveSupersetsOf<typename S::SemisNull>(carrier, func);
    }
    if (!S::semis_null)
        semis->RemoveSupersetsOf(carrier);
    SWITCHTO(S);
}

template <class S, class Func>
inline void VCS::VCAnd::TryAddFull(bitset_t carrier, Func func)
{
    if (!S::fulls_initialized)
    {
        fulls = vcs.m_fulls[x][y];
        if (fulls)
            return TryAddFull<typename S::FullsSet>(carrier, func);
        else
            return TryAddFull<typename S::FullsNull>(carrier, func);
    }
    if (S::fulls_null)
        fulls = vcs.m_fulls.Put(x, y, new AndList(carrier));
    else if (!fulls->TryAdd(carrier, vcs.m_param->limit_fulls))
        SWITCHTO(S);
    vcs.m_fulls_and_queue.Push(Full(x, y, carrier));
    SemiRemoveSupersetsOf<typename S::FullsSet>(carrier, func);
}

template <class S, class Func>
inline void VCS::VCAnd::TryAddSemi(bitset_t carrier, Func func)
{
    if (!S::semis_initialized)
    {
        semis = vcs.m_semis[x][y];
        if (semis)
            return TryAddSemi<typename S::SemisSet>(carrier, func);
        else
            return TryAddSemi<typename S::SemisNull>(carrier, func);
    }
    if (!S::fulls_initialized)
    {
        fulls = vcs.m_fulls[x][y];
        if (fulls)
            return TryAddSemi<typename S::FullsSet>(carrier, func);
        else
            return TryAddSemi<typename S::FullsNull>(carrier, func);
    }
    if (S::semis_null)
    {
        vcs.m_statistics.and_semi_attempts++;
        if (!S::fulls_null)
        {
            if (fulls->SupersetOfAny(carrier))
                SWITCHTO(S);
        }
        semis = vcs.m_semis.Put(x, y, new OrList(carrier));
    }
    else
    {
        vcs.m_statistics.and_semi_attempts++;
        if (!S::fulls_null)
        {
            if (fulls->SupersetOfAny(carrier))
                SWITCHTO(S);
        }
        if (!semis->TryAdd(carrier))
            SWITCHTO(S);
    }

    if (semis->TryQueue(capturedSet))
        vcs.m_semis_or_queue.Push(Ends(x, y));

    vcs.m_statistics.and_semi_successes++;
    SWITCHTO(typename S::SemisSet);
}

void VCS::AndFull(HexPoint x, HexPoint y, bitset_t carrier)
{
    BenzeneAssert(x == m_groups->CaptainOf(x));
    BenzeneAssert(y == m_groups->CaptainOf(y));
    BenzeneAssert(x != y);
    BenzeneAssert(m_brd->GetColor(x) != !m_color);
    BenzeneAssert(m_brd->GetColor(y) != !m_color);

    if (!m_fulls[x][y]->TrySetProcessed(carrier))
        return;

<<<<<<< HEAD
    bitset_t xyCapturedSet;// = m_capturedSet[x];
    /*if(!(m_capturedSet[x]&m_capturedSet[y]).any())
    	xyCapturedSet|=m_capturedSet[y];*/
=======
    bitset_t xyCapturedSet = m_capturedSet[x] | m_capturedSet[y];
>>>>>>> e7de7c05
    AndFull(x, y, carrier, m_brd->GetColor(y), xyCapturedSet);
    AndFull(y, x, carrier, m_brd->GetColor(x), xyCapturedSet);
}

inline void VCS::AndFull(HexPoint x, HexPoint z, bitset_t carrier,
                         HexColor zcolor, bitset_t xzCapturedSet)
{
    if (!m_param->and_over_edge && HexPointUtil::isEdge(z))
        return;
    if (zcolor == EMPTY)
        AndFullEmptyFull(x, z, carrier.set(z), xzCapturedSet);
    else
        AndFullStoneFull(x, z, carrier, xzCapturedSet);
}

inline void VCS::AndFullEmptyFull(HexPoint x, HexPoint z, bitset_t carrier,
                                  bitset_t xzCapturedSet)
{
    for (BitsetIterator it(m_fulls[z].Entries().reset(x) - carrier); it; ++it)
    {
        HexPoint y = *it;
        BenzeneAssert(y == m_groups->CaptainOf(y));
        BenzeneAssert(x != y && z != y);
        BenzeneAssert(!carrier.test(y));
<<<<<<< HEAD
        /*if(!(xzCapturedSet&m_capturedSet[y]).any())
        	xzCapturedSet |= m_capturedSet[y];*/
        AndFullEmptyFull(x, z, y, carrier, xzCapturedSet);
=======
        AndFullEmptyFull(x, z, y, carrier, xzCapturedSet | m_capturedSet[y]);
>>>>>>> e7de7c05
    }
}

inline void VCS::AndFullEmptyFull(HexPoint x, HexPoint z, HexPoint y,
                                  bitset_t carrier, bitset_t xyCapturedSet)
{
    AndList* zy_fulls = m_fulls[z][y];
    BenzeneAssert(zy_fulls);
    if ((zy_fulls->GetIntersection() & carrier).any())
        return;

    VCAnd vcAnd(*this, x, y, xyCapturedSet, carrier, zy_fulls);
    vcAnd.Run(FUNC(FEF));
}

template <class S>
inline void VCS::VCAnd::FEF()
{
    if (!zy_iter)
        return;
    if (!zy_iter.Old())
        return FEFNext<S>();
    if (zy_iter.Carrier().test(x))
        return FEFNext<S>();
    intersection = xz_carrier & zy_iter.Carrier();
    if (intersection.none())
        return TryAddSemi<S>(xz_carrier | zy_iter.Carrier(), FUNC(FEFNext));
    else if (BitsetUtil::IsSubsetOf(intersection, capturedSet))
        return TryAddSemi<S>(xz_carrier | zy_iter.Carrier() | capturedSet,
                             FUNC(FEFNext));
    FEFNext<S>();
}

template <class S>
inline void VCS::VCAnd::FEFNext()
{
    ++zy_iter;
    FEF<S>();
}

inline void VCS::AndFullStoneFull(HexPoint x, HexPoint z, bitset_t carrier,
                                  bitset_t xzCapturedSet)
{
    for (BitsetIterator it(m_fulls[z].Entries().reset(x) - carrier); it; ++it)
    {
        HexPoint y = *it;
        BenzeneAssert(y == m_groups->CaptainOf(y));
        BenzeneAssert(x != y && z != y);
        BenzeneAssert(!carrier.test(y));
<<<<<<< HEAD
        /*if(!(xzCapturedSet&m_capturedSet[y]).any())
                	xzCapturedSet |= m_capturedSet[y];*/
        AndFullStoneFull(x, z, y, carrier, xzCapturedSet);
=======
        AndFullStoneFull(x, z, y, carrier, xzCapturedSet | m_capturedSet[y]);
>>>>>>> e7de7c05
    }
}

inline void VCS::AndFullStoneFull(HexPoint x, HexPoint z, HexPoint y,
                                  bitset_t carrier, bitset_t xyCapturedSet)
{
    AndList* zy_fulls = m_fulls[z][y];
    BenzeneAssert(zy_fulls);
    if ((zy_fulls->GetIntersection() & carrier).any())
        return;

    VCAnd vcAnd(*this, x, y, xyCapturedSet, carrier, zy_fulls);
    vcAnd.Run(FUNC(FSF));
}

template <class S>
inline void VCS::VCAnd::FSF()
{
    if (!zy_iter)
        return;
    if (!zy_iter.Old())
        return FSFNext<S>();
    if (zy_iter.Carrier().test(x))
        return FSFNext<S>();
    intersection = xz_carrier & zy_iter.Carrier();
    if (intersection.none())
        return TryAddFull<S>(xz_carrier | zy_iter.Carrier(), FUNC(FSFNext));
    else if (BitsetUtil::IsSubsetOf(intersection, capturedSet))
        return TryAddFull<S>(xz_carrier | zy_iter.Carrier() | capturedSet,
                             FUNC(FSFNext));
    FSFNext<S>();
}

template <class S>
inline void VCS::VCAnd::FSFNext()
{
    ++zy_iter;
    FSF<S>();
}

void VCS::OrSemis(HexPoint x, HexPoint y)
{
    BenzeneAssert(x != y);
    OrList* xy_semis = m_semis[x][y];
    BenzeneAssert(xy_semis);
    AndList *xy_fulls = m_fulls[x][y];
    m_statistics.doOrs++;
    //modified for rex
    std::vector<bitset_t> new_fulls = VC2Or(*xy_semis, x, y, m_capturedSet);/*m_param->limit_or ?
        VCOr(*xy_semis, xy_fulls ? xy_fulls->GetAllIntersection() : bitset_t().set(),
             m_capturedSet[x], m_capturedSet[y]) :
        VCOr(*xy_semis, xy_fulls ? *xy_fulls : CarrierList(),
             m_capturedSet[x], m_capturedSet[y]);*/
    xy_semis->MarkAllProcessed();
    if (new_fulls.empty())
        return;
    m_statistics.goodOrs++;
    m_statistics.or_attempts += new_fulls.size();
    m_statistics.or_successes += new_fulls.size();
    if (!xy_fulls)
        xy_fulls = m_fulls.Put(x, y, new AndList());
    for (std::vector<bitset_t>::iterator it = new_fulls.begin();
            it != new_fulls.end(); ++it)
        if (xy_fulls->TryAdd(*it, m_param->limit_fulls))
            m_fulls_and_queue.Push(Full(x, y, *it));
}

//compute only 2-or connections (pairing strategies for rex)
vector<bitset_t> VCS::VC2Or(CarrierList semis, HexPoint x, HexPoint y, const bitset_t *m_capturedSet)
{
	vector<bitset_t> res;
	bitset_t xCapturedSet = m_capturedSet[x];
	bitset_t yCapturedSet = m_capturedSet[y];
	for (CarrierList::Iterator i(semis); i; ++i){
		CarrierList::Iterator j(i);
		for (++j; j; ++j){
			if(!j.Old()){
				//bitset_t capturedSet;
				bitset_t I = i.Carrier()&j.Carrier();
		        /*if (!BitsetUtil::IsSubsetOf(I, capturedSet))
		            capturedSet |= xCapturedSet;
		        if (!BitsetUtil::IsSubsetOf(I, capturedSet))
		            capturedSet |= yCapturedSet;*/
		        if (I.any())
		            continue;
				bitset_t new_con = i.Carrier()|j.Carrier();
				res.push_back(new_con);

			}
		}
	}
	return res;
}

vector<bitset_t> benzene::VCOr(CarrierList semis, bitset_t cands,
                               bitset_t xCapturedSet, bitset_t yCapturedSet)
{
    vector<bitset_t> res;
    bitset_t capturedSet;
    while (cands.any())
    {
        semis.RemoveSupersetsOfUnchecked(cands);
        bitset_t I_new = semis.GetNewIntersection();
        cands -= I_new;
        if (cands.none())
            break;

        bitset_t I_old = semis.GetOldIntersection();
        bitset_t I = I_new & I_old;

        if (!BitsetUtil::IsSubsetOf(I, capturedSet))
            capturedSet |= xCapturedSet;
        if (!BitsetUtil::IsSubsetOf(I, capturedSet))
            capturedSet |= yCapturedSet;
        if (!BitsetUtil::IsSubsetOf(I, capturedSet))
            break;

        cands -= capturedSet;
        if (cands.none())
            break;

        size_t a = cands._Find_first();

        bitset_t I2;
        I2.set();

        for (CarrierList::Iterator i(semis); i; ++i)
            if (!i.Carrier()[a])
                I2 &= i.Carrier();

        if (BitsetUtil::IsSubsetOf(I2, capturedSet))
        {
            bitset_t U = capturedSet;
            I2.set();
            for (CarrierList::Iterator i(semis); i; ++i)
            {
                if (i.Carrier()[a] || BitsetUtil::IsSubsetOf(I2, i.Carrier()))
                    continue;
                I2 &= i.Carrier();
                U |= i.Carrier();
                if (BitsetUtil::IsSubsetOf(I2, capturedSet))
                    break;
            }
            res.push_back(U);
            cands &= U;
        }
        else
            cands.reset(a);
    }
    return res;
}

inline bool VCS::TryAddFull(HexPoint x, HexPoint y, bitset_t carrier)
{
    BenzeneAssert(x != y);
    AndList* fulls = m_fulls[x][y];
    if (!fulls)
        fulls = m_fulls.Put(x, y, new AndList(carrier));
    else if (!fulls->TryAdd(carrier, m_param->limit_fulls))
        return false;
    m_fulls_and_queue.Push(Full(x, y, carrier));
    OrList* semis = m_semis[x][y];
    if (semis)
        semis->RemoveSupersetsOf(carrier);
    return true;
}

inline void VCS::Backup::Create(VCS& vcs)
{
    vcs.TestQueuesEmpty();
    fulls.Create(vcs.m_fulls);
    semis.Create(vcs.m_semis);
}

inline void VCS::Backup::Restore(VCS& vcs)
{
    vcs.TestQueuesEmpty();
    fulls.Restore(vcs.m_fulls);
    semis.Restore(vcs.m_semis);
}

bitset_t VCS::GetSmallestSemisUnion() const
{
    return SemiGreedyUnion(m_edge1, m_edge2);
}

bool VCS::SmallestFullCarrier(bitset_t& carrier) const
{
    AndList* fulls = m_fulls[m_edge1][m_edge2];
    if (!fulls)
        return false;
    if (fulls->IsEmpty())
        return false;
    size_t best = std::numeric_limits<size_t>::max();
    for (CarrierList::Iterator i(*fulls); i; ++i)
    {
        size_t count = i.Carrier().count();
        if (count < best)
        {
            best = count;
            carrier = i.Carrier();
        }
    }
    return true;
}

int VCS::FullAdjacent(HexPoint x, HexPoint y) const
{
    AndList* fulls = m_fulls[x][y];
    if (!fulls)
        return -1;
    if (fulls->IsEmpty())
        return -1;
    CarrierList::Iterator i(*fulls);
    return i.Carrier().any() ? 1 : 0;
}

bool VCS::SmallestSemiCarrier(bitset_t& carrier) const
{
    OrList* semis = m_semis[m_edge1][m_edge2];
    if (!semis)
        return false;
    if (semis->IsEmpty())
        return false;
    size_t best = std::numeric_limits<size_t>::max();
    for (CarrierList::Iterator i(*semis); i; ++i)
    {
        size_t count = i.Carrier().count();
        if (count < best)
        {
            best = count;
            carrier = i.Carrier();
        }
    }
    return true;
}

HexPoint VCS::SemiKey(bitset_t carrier, HexPoint x, HexPoint y) const
{
    bitset_t pairCapturedSet = m_capturedSet[x] | m_capturedSet[y];
    for (BitsetIterator k(carrier); k; ++k)
    {
        bitset_t capturedSet = pairCapturedSet | m_capturedSet[*k];
        if (!BitsetUtil::IsSubsetOf(capturedSet, carrier))
            capturedSet.reset();
        AndList* fulls1 = m_fulls[x][*k];
        if (!fulls1)
            continue;
        AndList* fulls2 = m_fulls[y][*k];
        if (!fulls2)
            continue;
        for (CarrierList::Iterator i(*fulls1); i; ++i)
        {
            if (!BitsetUtil::IsSubsetOf(i.Carrier(), carrier))
                continue;
            for (CarrierList::Iterator j(*fulls2); j; ++j)
            {
                if (!BitsetUtil::IsSubsetOf(j.Carrier(), carrier))
                    continue;
                if (BitsetUtil::IsSubsetOf(i.Carrier() & j.Carrier(),
                                           capturedSet))
                    return *k;
            }
        }
    }
    //BenzeneAssert(false /* always should find a key */);
    return INVALID_POINT;
}

HexPoint VCS::SmallestSemiKey() const
{
    bitset_t carrier;
    if (!SmallestSemiCarrier(carrier))
        return INVALID_POINT;
    bitset_t edgesCapturedSet = m_capturedSet[m_edge1] | m_capturedSet[m_edge2];
    for (BitsetIterator k(carrier); k; ++k)
    {
        bitset_t capturedSet = edgesCapturedSet | m_capturedSet[*k];
        if (!BitsetUtil::IsSubsetOf(capturedSet, carrier))
            capturedSet.reset();
        AndList* fulls1 = m_fulls[m_edge1][*k];
        if (!fulls1)
            continue;
        AndList* fulls2 = m_fulls[m_edge2][*k];
        if (!fulls2)
            continue;
        for (CarrierList::Iterator i(*fulls1); i; ++i)
        {
            if (!BitsetUtil::IsSubsetOf(i.Carrier(), carrier))
                continue;
            for (CarrierList::Iterator j(*fulls2); j; ++j)
            {
                if (!BitsetUtil::IsSubsetOf(j.Carrier(), carrier))
                    continue;
                if (BitsetUtil::IsSubsetOf(i.Carrier() & j.Carrier(),
                                           capturedSet))
                    return *k;
            }
        }
    }
    BenzeneAssert(false /* always should find a key */);
    return INVALID_POINT;
}

bool VCS::FullExists(HexPoint x, HexPoint y) const
{
    AndList* fulls = m_fulls[x][y];
    if (!fulls)
        return false;
    return !fulls->IsEmpty();
}

bool VCS::FullExists() const
{
    return FullExists(m_edge1, m_edge2);
}

bool VCS::SemiExists() const
{
    OrList* semis = m_semis[m_edge1][m_edge2];
    if (!semis)
        return false;
    return !semis->IsEmpty();
}

bool VCS::SemiExists(HexPoint x, HexPoint y) const
{
    OrList* semis = m_semis[x][y];
    if (!semis)
        return false;
    return !semis->IsEmpty();
}

static CarrierList empty_carrier_list;

const CarrierList& VCS::GetFullCarriers(HexPoint x, HexPoint y) const
{
    AndList* fulls = m_fulls[x][y];
    if (!fulls)
        return empty_carrier_list;
    return *fulls;
}

const CarrierList& VCS::GetSemiCarriers(HexPoint x, HexPoint y) const
{
    OrList* semis = m_semis[x][y];
    if (!semis)
        return empty_carrier_list;
    return *semis;
}

const CarrierList& VCS::GetFullCarriers() const
{
    return GetFullCarriers(m_edge1, m_edge2);
}

const CarrierList& VCS::GetSemiCarriers() const
{
    OrList* semis = m_semis[m_edge1][m_edge2];
    if (!semis)
        return empty_carrier_list;
    return *semis;
}

bitset_t VCS::GetFullNbs(HexPoint x) const
{
    return m_fulls[x].Entries();
}

bitset_t VCS::GetSemiNbs(HexPoint x) const
{
    return m_semis[x].Entries();
}

bitset_t VCS::FullIntersection(HexPoint x, HexPoint y) const
{
    AndList* fulls = m_fulls[x][y];
    return fulls ? fulls->GetAllIntersection() : bitset_t().set();
}

bitset_t VCS::FullGreedyUnion(HexPoint x, HexPoint y) const
{
    AndList* fulls = m_fulls[x][y];
    return fulls ? fulls->GetGreedyUnion() : EMPTY_BITSET;
}

bitset_t VCS::SemiIntersection(HexPoint x, HexPoint y) const
{
    OrList* semis = m_semis[x][y];
    return semis ? semis->GetIntersection() : bitset_t().set();
}

bitset_t VCS::SemiIntersection() const
{
    return SemiIntersection(m_edge1, m_edge2);
}

bitset_t VCS::SemiGreedyUnion(HexPoint x, HexPoint y) const
{
    OrList* semis = m_semis[x][y];
    return semis ? semis->GetGreedyUnion() : EMPTY_BITSET;
}<|MERGE_RESOLUTION|>--- conflicted
+++ resolved
@@ -1019,13 +1019,9 @@
     if (!m_fulls[x][y]->TrySetProcessed(carrier))
         return;
 
-<<<<<<< HEAD
     bitset_t xyCapturedSet;// = m_capturedSet[x];
     /*if(!(m_capturedSet[x]&m_capturedSet[y]).any())
     	xyCapturedSet|=m_capturedSet[y];*/
-=======
-    bitset_t xyCapturedSet = m_capturedSet[x] | m_capturedSet[y];
->>>>>>> e7de7c05
     AndFull(x, y, carrier, m_brd->GetColor(y), xyCapturedSet);
     AndFull(y, x, carrier, m_brd->GetColor(x), xyCapturedSet);
 }
@@ -1050,13 +1046,9 @@
         BenzeneAssert(y == m_groups->CaptainOf(y));
         BenzeneAssert(x != y && z != y);
         BenzeneAssert(!carrier.test(y));
-<<<<<<< HEAD
         /*if(!(xzCapturedSet&m_capturedSet[y]).any())
         	xzCapturedSet |= m_capturedSet[y];*/
         AndFullEmptyFull(x, z, y, carrier, xzCapturedSet);
-=======
-        AndFullEmptyFull(x, z, y, carrier, xzCapturedSet | m_capturedSet[y]);
->>>>>>> e7de7c05
     }
 }
 
@@ -1106,13 +1098,9 @@
         BenzeneAssert(y == m_groups->CaptainOf(y));
         BenzeneAssert(x != y && z != y);
         BenzeneAssert(!carrier.test(y));
-<<<<<<< HEAD
         /*if(!(xzCapturedSet&m_capturedSet[y]).any())
                 	xzCapturedSet |= m_capturedSet[y];*/
         AndFullStoneFull(x, z, y, carrier, xzCapturedSet);
-=======
-        AndFullStoneFull(x, z, y, carrier, xzCapturedSet | m_capturedSet[y]);
->>>>>>> e7de7c05
     }
 }
 
