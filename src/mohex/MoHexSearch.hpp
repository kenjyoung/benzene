--- conflicted
+++ resolved
@@ -245,11 +245,11 @@
     return m_globalPatterns;
 }
 
-<<<<<<< HEAD
 inline const MoHexPatterns& MoHexSearch::LocalPatterns() const
 {
     return m_localPatterns;
-=======
+}
+
 inline bool MoHexSearch::PriorPruning() const
 {
     return m_priorPruning;
@@ -258,7 +258,6 @@
 inline void MoHexSearch::SetPriorPruning(bool enable)
 {
     m_priorPruning = enable;
->>>>>>> 23e09bd8
 }
 
 //----------------------------------------------------------------------------
