--- conflicted
+++ resolved
@@ -233,45 +233,7 @@
             switch(board.GetColor(n))
             {
             case EMPTY: 
-<<<<<<< HEAD
-                key[r] ^= m_zobrist[BLACK][i][0];
-                break;
-                
-            case BLACK:
-                key[r] ^= m_zobrist[BLACK][i][ 1 + (FIRST_CELL <= n ? 0: 2) ];
-                break;
-                
-            case WHITE:
-                key[r] ^= m_zobrist[BLACK][i][ 2 + (FIRST_CELL <= n ? 0: 2) ];
-                break;
-            }
-        }
-        if (size < sizes[++r])
-            break;
-        key[r] = key[r - 1];
-    }
-}
-
-inline void MoHexPatterns
-::GetKeyFromBoardWhiteToPlay(uint64_t *key, const int size, 
-                             const MoHexBoard& board, 
-                             const HexPoint point) const
-{
-    key[0] = key[1] = key[2] = 0;
-    static const int sizes[] = { 6, 12, 18, 9999 };
-    const ConstBoard& cbrd = board.Const();
-    for (int i = 1, r = 0; ; )
-    {
-        for (int j = 0; j < 6; ++i, ++j)
-        {
-            const HexPoint n = cbrd.PatternPoint(point, i, WHITE);
-            switch(board.GetColor(n))
-            {
-            case EMPTY: 
-                key[r] ^= m_zobrist[WHITE][i][0];
-=======
                 key[r] ^= m_zobrist[i][0];
->>>>>>> 6d62581f
                 break;
                 
             case BLACK:
