//----------------------------------------------------------------------------
/** @file MoHexThreadState.cpp

    @note Use SG_ASSERT so that the assertion handler is used to dump
    the state of each thread when an assertion fails.

    @bug Running with assertions, and a non-zero knowledge threshold
    in lock-free mode will cause some assertions to fail: it is
    possible for threads to play into filled-in cells during the
    in-tree phase. */
//----------------------------------------------------------------------------

#include "SgSystem.h"
#include "SgException.h"
#include "SgMove.h"

#include "BoardUtil.hpp"
#include "BitsetIterator.hpp"
#include "MoHexSearch.hpp"
#include "MoHexThreadState.hpp"
#include "MoHexUtil.hpp"
#include "EndgameUtil.hpp"
#include "SequenceHash.hpp"

using namespace benzene;

/** Prints output during knowledge computation. */
static const bool DEBUG_KNOWLEDGE = false;

/** Prints hash sequence before computing knowledge. 
    Use to see what threads are doing knowledge computations. */
static const bool TRACK_KNOWLEDGE = false;

//----------------------------------------------------------------------------

namespace
{

/** Returns true if game is over and sets provenType appropriately. */
bool IsProvenState(const MoHexBoard& board, HexColor toPlay, 
                   SgUctProvenType& provenType)
{
    HexColor winner = board.GetWinner();
    if (winner != EMPTY)
    {
        provenType = (winner == toPlay)
            ? SG_PROVEN_WIN : SG_PROVEN_LOSS;
        return true;
    }
    return false;
}

/** Returns INVALID_POINT if history is empty, otherwise last move
    played to the board, ie, skips swap move. */
HexPoint LastMoveFromHistory(const MoveSequence& history)
{
    HexPoint lastMove = INVALID_POINT;
    if (!history.empty()) 
    {
	lastMove = history.back().Point();
	if (lastMove == SWAP_PIECES) 
        {
            BenzeneAssert(history.size() == 2);
            lastMove = history.front().Point();
	}
    }
    return lastMove;
}

//----------------------------------------------------------------------------

} // namespace

//----------------------------------------------------------------------------

MoHexThreadState::AssertionHandler::AssertionHandler
(const MoHexThreadState& state)
    : m_state(state)
{
}

void MoHexThreadState::AssertionHandler::Run()
{
    LogSevere() << m_state.Dump() << '\n';
}

//----------------------------------------------------------------------------

MoHexThreadState::MoHexThreadState(const unsigned int threadId,
                                   MoHexSearch& sch, 
                                   MoHexSharedPolicy* sharedPolicy)
    : SgUctThreadState(threadId, MoHexUtil::ComputeMaxNumMoves()),
      m_assertionHandler(*this),
      m_state(0),
      m_vcBrd(0),
<<<<<<< HEAD
      m_policy(sharedPolicy, sch.LocalPatterns()),
=======
      m_policy(sharedPolicy, m_board),
>>>>>>> f0411b9b
      m_sharedData(0),
      m_priorKnowledge(*this),
      m_search(sch),
      m_isInPlayout(false)
{
}

MoHexThreadState::~MoHexThreadState()
{
}

std::string MoHexThreadState::Dump() const
{
    std::ostringstream os;
    os << "MoHexThreadState[" << m_threadId << "] ";
    if (m_isInPlayout) 
    {
        os << "[playout] ";
        os << "board: " << m_board.Write();
    } 
    else
        os << "board:" << m_state->Position().Write();
    return os.str();
}

/** CURRENTLY NOT USED */
SgBlackWhite MoHexThreadState::ToPlay() const
{
    return MoHexUtil::ToSgBlackWhite(ColorToPlay());
}

/** Called by LazyDelete() during tree phase. */
bool MoHexThreadState::IsValidMove(SgMove move)
{
    return m_state->Position().IsEmpty(static_cast<HexPoint>(move));
}

/** Evaluate state.
    Called during tree-phase (at terminal nodes) and at the end of
    each playout. */
SgUctValue MoHexThreadState::Evaluate()
{
    SG_ASSERT(m_board.GameOver());
    SgUctValue score = (m_board.GetWinner() == ColorToPlay()) ? 1.0 : 0.0;
    return score;
}

//----------------------------------------------------------------------------

/** @page mohextree MoHex Tree Phase
    
    Both m_board (a MoHexBoard) and m_state (a HexState) are played
    into during the in-tree phase. If a knowledge node is encountered
    m_board and m_state are overwritten with the data from the
    knowledge hashtable.

    m_state is used only to feed m_vcBrd->ComputeAll() (during a
    knowledge computation) and to initialize the playout policy at the
    start of a playout (it's easy to grab the empty cells from a
    StoneBoard). If MoHexBoard is given these capabilities, then
    m_state can be done away with entirely.
 */

/** Initialize for a new search. */
void MoHexThreadState::StartSearch()
{
    LogInfo() << "StartSearch()[" << m_threadId <<"]\n";
    m_usingKnowledge = !m_search.KnowledgeThreshold().empty();
    m_sharedData = &m_search.SharedData();
    // TODO: Fix the interface to HexBoard so this can be constant!
    // The problem is that VCBuilder (which is inside of HexBoard)
    // expects a non-const reference to a VCBuilderParam object.
    HexBoard& brd = const_cast<HexBoard&>(m_search.Board());
    if (!m_state.get() 
        || m_state->Position().Width() != brd.Width() 
        || m_state->Position().Height() != brd.Height())
    {
        m_state.reset(new HexState(brd.GetPosition(), BLACK));
        m_vcBrd.reset(new HexBoard(brd.Width(), brd.Height(), 
                                   brd.ICE(), brd.VCBuilderParameters()));
    }
    m_policy.InitializeForSearch();
}

void MoHexThreadState::GameStart()
{
    m_atRoot = true;
    m_isInPlayout = false;
    m_lastMovePlayed = LastMoveFromHistory(m_sharedData->gameSequence);
    *m_state = m_sharedData->rootState;
    m_board = m_sharedData->rootBoard;
    m_toPlay = m_state->ToPlay();
}

/** Execute tree move. */
void MoHexThreadState::Execute(SgMove sgmove)
{
    HexPoint cell = static_cast<HexPoint>(sgmove);

    // Lock-free mode: It is possible we are playing into a filled-in
    // cell during the in-tree phase. This can occur if the thread
    // happens upon this state after fillin was published but before
    // the tree was pruned.
    //   If assertions are off, this results in a board possibly
    // containing cells of both colors and erroneous pattern state
    // info, resulting in an inaccurate playout value. In practice,
    // this does not seem to matter too much.
    //   If assertions are on, this will cause the search to abort
    // needlessly.
    // TODO: Handle case when assertions are on.
    SG_ASSERT(m_state->Position().IsEmpty(cell));
    m_board.PlayMove(cell, ColorToPlay());
    m_state->PlayMove(cell);
    m_toPlay = m_state->ToPlay();
    m_lastMovePlayed = cell;
    m_atRoot = false;

    if (m_usingKnowledge)
    {
        MoHexSharedData::StateData data;
        if(m_sharedData->stateData.Get(m_state->Hash(), data))
        {
            m_state->Position() = data.position;
            m_board = data.board;
        }
    }
}

bool MoHexThreadState::GenerateAllMoves(SgUctValue count, 
                                        std::vector<SgUctMoveInfo>& moves,
                                        SgUctProvenType& provenType)
{
    moves.clear();
    if (m_atRoot)
    {
        // Handle root node as a special case: using consider set
        // passed to us from MoHexPlayer.
        for (BitsetIterator it(m_sharedData->rootConsider); it; ++it)
            moves.push_back(SgUctMoveInfo(*it));
        if (count == 0)
            m_priorKnowledge.ProcessPosition(moves);
        return false;
    }
    else if (count <= 0)
    {
        // First time we have been to this node. If solid winning
        // chain exists then mark as proven and abort. Otherwise,
        // every empty cell is a valid move.
        if (IsProvenState(m_board, ColorToPlay(), provenType))
            return false;
        for (BitsetIterator it(m_state->Position().GetEmpty()); it; ++it)
            moves.push_back(SgUctMoveInfo(*it));
        // If count is negative, then we are not actually expanding
        // this node, so do not compute prior knowledge.
        if (count == 0)
            m_priorKnowledge.ProcessPosition(moves);
        return false;
    }
    else
    {
        // Re-visiting this state after a certain number of playouts.
        // If VC-win exists then mark as proven; otherwise, prune
        // moves outside of mustplay and store fillin. We must
        // truncate the child subtrees because of the fillin if lazy
        // delete is not on.
        BenzeneAssert(m_usingKnowledge);
        bitset_t moveset = m_state->Position().GetEmpty() 
            & ComputeKnowledge(provenType);
        for (BitsetIterator it(moveset); it; ++it)
            moves.push_back(SgUctMoveInfo(*it));
        // Truncate tree only if not using lazy delete
        return !m_search.LazyDelete();
    }
    BenzeneAssert(false);
    return false;
}

/** Computes moves to consider and stores fillin in the shared
    data. Sets provenType if state is determined by VCs. */
bitset_t MoHexThreadState::ComputeKnowledge(SgUctProvenType& provenType)
{
    provenType = SG_NOT_PROVEN;
    SgHashCode hash = m_state->Hash();
    MoHexSharedData::StateData data;
    if (m_sharedData->stateData.Get(hash, data))
    {
        if (TRACK_KNOWLEDGE)
            LogInfo() << "cached: " << hash << '\n';
        m_state->Position() = data.position;
        m_board = data.board;
        return data.consider;
    }
    if (TRACK_KNOWLEDGE)
        LogInfo() << "know: " << hash << '\n';
    m_vcBrd->GetPosition().SetPosition(m_state->Position());
    m_vcBrd->ComputeAll(ColorToPlay());
    if (EndgameUtil::IsDeterminedState(*m_vcBrd, ColorToPlay()))
    {
        HexColor winner = ColorToPlay();
        provenType = SG_PROVEN_WIN;
        if (EndgameUtil::IsLostGame(*m_vcBrd, ColorToPlay()))
        {
            winner = !ColorToPlay();
            provenType = SG_PROVEN_LOSS;
        }
        if (DEBUG_KNOWLEDGE)
            LogInfo() << "Found win for " << winner << ":\n"
                      << *m_vcBrd << '\n';
        // Set the consider set to be all empty cells: doesn't really
        // matter since we are marking it as a proven node, so the
        // search will never decend past this node again.
        return m_state->Position().GetEmpty();
    }
    data.consider = EndgameUtil::MovesToConsider(*m_vcBrd, ColorToPlay());
    data.position = m_vcBrd->GetPosition();
    data.board.SetPosition(data.position);
    m_sharedData->stateData.Add(m_state->Hash(), data);

    m_state->Position() = data.position;
    m_board = data.board;

    if (DEBUG_KNOWLEDGE)
        LogInfo() << "===================================\n"
                  << "Recomputed state:" << '\n' << data.position << '\n'
                  << "Consider:" << data.position.Write(data.consider) << '\n';
    return data.consider;
}

void MoHexThreadState::TakeBackInTree(std::size_t nuMoves)
{
    SG_UNUSED(nuMoves);
}
    
//----------------------------------------------------------------------------

/** @page mohexplayouts MoHex Playout Phase

    Playouts are initialized from m_state (for quick access to the set
    of empty cells), but played entirely on m_board. Hence m_state
    does not change during a playout. 
 */

/** Initialize for a set set of playouts. */
void MoHexThreadState::StartPlayouts()
{
    m_isInPlayout = true;
    if (m_search.NumberPlayouts() > 1)
    {
        // If doing more than one playout make a backup of this state
        m_playoutStartLastMove = m_lastMovePlayed;
        m_playoutStartBoard = m_board;
    }
}

void MoHexThreadState::StartPlayout()
{
    m_policy.InitializeForPlayout(m_state->Position());
}

/** Called by MoHexEngine.
    Not called by SgUctSearch; used by MoHexEngine to perform playouts
    directly for debugging, visualization, etc. */
void MoHexThreadState::StartPlayout(const HexState& state,
                                    HexPoint lastMovePlayed)
{
    const StoneBoard& brd = state.Position();
    if (!m_state.get() 
        || m_state->Position().Width() != brd.Width() 
        || m_state->Position().Height() != brd.Height())
    {
        m_state.reset(new HexState(state));
    }
    *m_state = state;
    m_toPlay = m_state->ToPlay();
    m_lastMovePlayed = lastMovePlayed;
    StartPlayout();
}

SgMove MoHexThreadState::GeneratePlayoutMove(bool& skipRaveUpdate)
{
    skipRaveUpdate = false;
    const ConstBoard& cbrd = m_board.Const();

    // Uncomment line below to stop playout when win detected.
    // if (m_board.GameOver())
    //     return SG_NULLMOVE;

    // Stop when board is filled.
    if (m_board.NumMoves() == cbrd.Width() * cbrd.Height())
        return SG_NULLMOVE;

    SgPoint move = m_policy.GenerateMove(ColorToPlay(), m_lastMovePlayed);
    SG_ASSERT(move != SG_NULLMOVE);
    return move;
}

void MoHexThreadState::ExecutePlayout(SgMove sgmove)
{
    HexPoint cell = static_cast<HexPoint>(sgmove);
    SG_ASSERT(m_board.GetColor(cell) == EMPTY);
    m_policy.PlayMove(cell, ColorToPlay());
    m_board.PlayMove(cell, ColorToPlay());
    m_lastMovePlayed = cell;
    m_toPlay = !m_toPlay;
}

void MoHexThreadState::EndPlayout()
{
}

void MoHexThreadState::TakeBackPlayout(std::size_t nuMoves)
{
    SG_UNUSED(nuMoves);
    if (m_search.NumberPlayouts() > 1)
    {
        // If doing more than 1 playout, restore state at start of playout
        m_lastMovePlayed = m_playoutStartLastMove;
        m_board = m_playoutStartBoard;
        m_toPlay = m_state->ToPlay();
    }
}

//----------------------------------------------------------------------------<|MERGE_RESOLUTION|>--- conflicted
+++ resolved
@@ -93,11 +93,7 @@
       m_assertionHandler(*this),
       m_state(0),
       m_vcBrd(0),
-<<<<<<< HEAD
-      m_policy(sharedPolicy, sch.LocalPatterns()),
-=======
-      m_policy(sharedPolicy, m_board),
->>>>>>> f0411b9b
+      m_policy(sharedPolicy, m_board, sch.LocalPatterns()),
       m_sharedData(0),
       m_priorKnowledge(*this),
       m_search(sch),
